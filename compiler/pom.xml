--- conflicted
+++ resolved
@@ -21,12 +21,7 @@
   <parent>
     <groupId>com.google.dagger</groupId>
     <artifactId>dagger-parent</artifactId>
-<<<<<<< HEAD
-    <version>1.0.1-SNAPSHOT</version>
-=======
     <version>1.0.2-SNAPSHOT</version>
-    <relativePath>../pom.xml</relativePath>
->>>>>>> 2cacf639
   </parent>
 
   <artifactId>dagger-compiler</artifactId>
